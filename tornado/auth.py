#!/usr/bin/env python
#
# Copyright 2009 Facebook
#
# Licensed under the Apache License, Version 2.0 (the "License"); you may
# not use this file except in compliance with the License. You may obtain
# a copy of the License at
#
#     http://www.apache.org/licenses/LICENSE-2.0
#
# Unless required by applicable law or agreed to in writing, software
# distributed under the License is distributed on an "AS IS" BASIS, WITHOUT
# WARRANTIES OR CONDITIONS OF ANY KIND, either express or implied. See the
# License for the specific language governing permissions and limitations
# under the License.

"""This module contains implementations of various third-party
authentication schemes.

All the classes in this file are class mixins designed to be used with
the `tornado.web.RequestHandler` class.  They are used in two ways:

* On a login handler, use methods such as ``authenticate_redirect()``,
  ``authorize_redirect()``, and ``get_authenticated_user()`` to
  establish the user's identity and store authentication tokens to your
  database and/or cookies.
* In non-login handlers, use methods such as ``facebook_request()``
  or ``twitter_request()`` to use the authentication tokens to make
  requests to the respective services.

They all take slightly different arguments due to the fact all these
services implement authentication and authorization slightly differently.
See the individual service classes below for complete documentation.

<<<<<<< HEAD
Example usage for Google OpenID:

.. testcode::
=======
Example usage for Google OAuth::
>>>>>>> 6d171185

    class GoogleOAuth2LoginHandler(tornado.web.RequestHandler,
                                   tornado.auth.GoogleOAuth2Mixin):
        @tornado.gen.coroutine
        def get(self):
            if self.get_argument('code', False):
                user = yield self.get_authenticated_user(
                    redirect_uri='http://your.site.com/auth/google',
                    code=self.get_argument('code'))
                # Save the user with e.g. set_secure_cookie
            else:
                yield self.authorize_redirect(
                    redirect_uri='http://your.site.com/auth/google',
                    client_id=self.settings['google_oauth']['key'],
                    scope=['profile', 'email'],
                    response_type='code',
                    extra_params={'approval_prompt': 'auto'})

.. testoutput::
   :hide:


.. versionchanged:: 4.0
   All of the callback interfaces in this module are now guaranteed
   to run their callback with an argument of ``None`` on error.
   Previously some functions would do this while others would simply
   terminate the request on their own.  This change also ensures that
   errors are more consistently reported through the ``Future`` interfaces.
"""

from __future__ import absolute_import, division, print_function, with_statement

import base64
import binascii
import functools
import hashlib
import hmac
import time
import uuid

from tornado.concurrent import TracebackFuture, chain_future, return_future
from tornado import gen
from tornado import httpclient
from tornado import escape
from tornado.httputil import url_concat
from tornado.log import gen_log
from tornado.stack_context import ExceptionStackContext
from tornado.util import u, unicode_type, ArgReplacer

try:
    import urlparse  # py2
except ImportError:
    import urllib.parse as urlparse  # py3

try:
    import urllib.parse as urllib_parse  # py3
except ImportError:
    import urllib as urllib_parse  # py2

try:
    long  # py2
except NameError:
    long = int  # py3


class AuthError(Exception):
    pass


def _auth_future_to_callback(callback, future):
    try:
        result = future.result()
    except AuthError as e:
        gen_log.warning(str(e))
        result = None
    callback(result)


def _auth_return_future(f):
    """Similar to tornado.concurrent.return_future, but uses the auth
    module's legacy callback interface.

    Note that when using this decorator the ``callback`` parameter
    inside the function will actually be a future.
    """
    replacer = ArgReplacer(f, 'callback')

    @functools.wraps(f)
    def wrapper(*args, **kwargs):
        future = TracebackFuture()
        callback, args, kwargs = replacer.replace(future, args, kwargs)
        if callback is not None:
            future.add_done_callback(
                functools.partial(_auth_future_to_callback, callback))

        def handle_exception(typ, value, tb):
            if future.done():
                return False
            else:
                future.set_exc_info((typ, value, tb))
                return True
        with ExceptionStackContext(handle_exception):
            f(*args, **kwargs)
        return future
    return wrapper


class OpenIdMixin(object):
    """Abstract implementation of OpenID and Attribute Exchange.

    See `GoogleMixin` below for a customized example (which also
    includes OAuth support).

    Class attributes:

    * ``_OPENID_ENDPOINT``: the identity provider's URI.
    """
    @return_future
    def authenticate_redirect(self, callback_uri=None,
                              ax_attrs=["name", "email", "language", "username"],
                              callback=None):
        """Redirects to the authentication URL for this service.

        After authentication, the service will redirect back to the given
        callback URI with additional parameters including ``openid.mode``.

        We request the given attributes for the authenticated user by
        default (name, email, language, and username). If you don't need
        all those attributes for your app, you can request fewer with
        the ax_attrs keyword argument.

        .. versionchanged:: 3.1
           Returns a `.Future` and takes an optional callback.  These are
           not strictly necessary as this method is synchronous,
           but they are supplied for consistency with
           `OAuthMixin.authorize_redirect`.
        """
        callback_uri = callback_uri or self.request.uri
        args = self._openid_args(callback_uri, ax_attrs=ax_attrs)
        self.redirect(self._OPENID_ENDPOINT + "?" + urllib_parse.urlencode(args))
        callback()

    @_auth_return_future
    def get_authenticated_user(self, callback, http_client=None):
        """Fetches the authenticated user data upon redirect.

        This method should be called by the handler that receives the
        redirect from the `authenticate_redirect()` method (which is
        often the same as the one that calls it; in that case you would
        call `get_authenticated_user` if the ``openid.mode`` parameter
        is present and `authenticate_redirect` if it is not).

        The result of this method will generally be used to set a cookie.
        """
        # Verify the OpenID response via direct request to the OP
        args = dict((k, v[-1]) for k, v in self.request.arguments.items())
        args["openid.mode"] = u("check_authentication")
        url = self._OPENID_ENDPOINT
        if http_client is None:
            http_client = self.get_auth_http_client()
        http_client.fetch(url, functools.partial(
            self._on_authentication_verified, callback),
            method="POST", body=urllib_parse.urlencode(args))

    def _openid_args(self, callback_uri, ax_attrs=[], oauth_scope=None):
        url = urlparse.urljoin(self.request.full_url(), callback_uri)
        args = {
            "openid.ns": "http://specs.openid.net/auth/2.0",
            "openid.claimed_id":
            "http://specs.openid.net/auth/2.0/identifier_select",
            "openid.identity":
            "http://specs.openid.net/auth/2.0/identifier_select",
            "openid.return_to": url,
            "openid.realm": urlparse.urljoin(url, '/'),
            "openid.mode": "checkid_setup",
        }
        if ax_attrs:
            args.update({
                "openid.ns.ax": "http://openid.net/srv/ax/1.0",
                "openid.ax.mode": "fetch_request",
            })
            ax_attrs = set(ax_attrs)
            required = []
            if "name" in ax_attrs:
                ax_attrs -= set(["name", "firstname", "fullname", "lastname"])
                required += ["firstname", "fullname", "lastname"]
                args.update({
                    "openid.ax.type.firstname":
                    "http://axschema.org/namePerson/first",
                    "openid.ax.type.fullname":
                    "http://axschema.org/namePerson",
                    "openid.ax.type.lastname":
                    "http://axschema.org/namePerson/last",
                })
            known_attrs = {
                "email": "http://axschema.org/contact/email",
                "language": "http://axschema.org/pref/language",
                "username": "http://axschema.org/namePerson/friendly",
            }
            for name in ax_attrs:
                args["openid.ax.type." + name] = known_attrs[name]
                required.append(name)
            args["openid.ax.required"] = ",".join(required)
        if oauth_scope:
            args.update({
                "openid.ns.oauth":
                "http://specs.openid.net/extensions/oauth/1.0",
                "openid.oauth.consumer": self.request.host.split(":")[0],
                "openid.oauth.scope": oauth_scope,
            })
        return args

    def _on_authentication_verified(self, future, response):
        if response.error or b"is_valid:true" not in response.body:
            future.set_exception(AuthError(
                "Invalid OpenID response: %s" % (response.error or
                                                 response.body)))
            return

        # Make sure we got back at least an email from attribute exchange
        ax_ns = None
        for name in self.request.arguments:
            if name.startswith("openid.ns.") and \
                    self.get_argument(name) == u("http://openid.net/srv/ax/1.0"):
                ax_ns = name[10:]
                break

        def get_ax_arg(uri):
            if not ax_ns:
                return u("")
            prefix = "openid." + ax_ns + ".type."
            ax_name = None
            for name in self.request.arguments.keys():
                if self.get_argument(name) == uri and name.startswith(prefix):
                    part = name[len(prefix):]
                    ax_name = "openid." + ax_ns + ".value." + part
                    break
            if not ax_name:
                return u("")
            return self.get_argument(ax_name, u(""))

        email = get_ax_arg("http://axschema.org/contact/email")
        name = get_ax_arg("http://axschema.org/namePerson")
        first_name = get_ax_arg("http://axschema.org/namePerson/first")
        last_name = get_ax_arg("http://axschema.org/namePerson/last")
        username = get_ax_arg("http://axschema.org/namePerson/friendly")
        locale = get_ax_arg("http://axschema.org/pref/language").lower()
        user = dict()
        name_parts = []
        if first_name:
            user["first_name"] = first_name
            name_parts.append(first_name)
        if last_name:
            user["last_name"] = last_name
            name_parts.append(last_name)
        if name:
            user["name"] = name
        elif name_parts:
            user["name"] = u(" ").join(name_parts)
        elif email:
            user["name"] = email.split("@")[0]
        if email:
            user["email"] = email
        if locale:
            user["locale"] = locale
        if username:
            user["username"] = username
        claimed_id = self.get_argument("openid.claimed_id", None)
        if claimed_id:
            user["claimed_id"] = claimed_id
        future.set_result(user)

    def get_auth_http_client(self):
        """Returns the `.AsyncHTTPClient` instance to be used for auth requests.

        May be overridden by subclasses to use an HTTP client other than
        the default.
        """
        return httpclient.AsyncHTTPClient()


class OAuthMixin(object):
    """Abstract implementation of OAuth 1.0 and 1.0a.

    See `TwitterMixin` and `FriendFeedMixin` below for example implementations,
    or `GoogleMixin` for an OAuth/OpenID hybrid.

    Class attributes:

    * ``_OAUTH_AUTHORIZE_URL``: The service's OAuth authorization url.
    * ``_OAUTH_ACCESS_TOKEN_URL``: The service's OAuth access token url.
    * ``_OAUTH_VERSION``: May be either "1.0" or "1.0a".
    * ``_OAUTH_NO_CALLBACKS``: Set this to True if the service requires
      advance registration of callbacks.

    Subclasses must also override the `_oauth_get_user_future` and
    `_oauth_consumer_token` methods.
    """
    @return_future
    def authorize_redirect(self, callback_uri=None, extra_params=None,
                           http_client=None, callback=None):
        """Redirects the user to obtain OAuth authorization for this service.

        The ``callback_uri`` may be omitted if you have previously
        registered a callback URI with the third-party service.  For
        some services (including Friendfeed), you must use a
        previously-registered callback URI and cannot specify a
        callback via this method.

        This method sets a cookie called ``_oauth_request_token`` which is
        subsequently used (and cleared) in `get_authenticated_user` for
        security purposes.

        Note that this method is asynchronous, although it calls
        `.RequestHandler.finish` for you so it may not be necessary
        to pass a callback or use the `.Future` it returns.  However,
        if this method is called from a function decorated with
        `.gen.coroutine`, you must call it with ``yield`` to keep the
        response from being closed prematurely.

        .. versionchanged:: 3.1
           Now returns a `.Future` and takes an optional callback, for
           compatibility with `.gen.coroutine`.
        """
        if callback_uri and getattr(self, "_OAUTH_NO_CALLBACKS", False):
            raise Exception("This service does not support oauth_callback")
        if http_client is None:
            http_client = self.get_auth_http_client()
        if getattr(self, "_OAUTH_VERSION", "1.0a") == "1.0a":
            http_client.fetch(
                self._oauth_request_token_url(callback_uri=callback_uri,
                                              extra_params=extra_params),
                functools.partial(
                    self._on_request_token,
                    self._OAUTH_AUTHORIZE_URL,
                    callback_uri,
                    callback))
        else:
            http_client.fetch(
                self._oauth_request_token_url(),
                functools.partial(
                    self._on_request_token, self._OAUTH_AUTHORIZE_URL,
                    callback_uri,
                    callback))

    @_auth_return_future
    def get_authenticated_user(self, callback, http_client=None):
        """Gets the OAuth authorized user and access token.

        This method should be called from the handler for your
        OAuth callback URL to complete the registration process. We run the
        callback with the authenticated user dictionary.  This dictionary
        will contain an ``access_key`` which can be used to make authorized
        requests to this service on behalf of the user.  The dictionary will
        also contain other fields such as ``name``, depending on the service
        used.
        """
        future = callback
        request_key = escape.utf8(self.get_argument("oauth_token"))
        oauth_verifier = self.get_argument("oauth_verifier", None)
        request_cookie = self.get_cookie("_oauth_request_token")
        if not request_cookie:
            future.set_exception(AuthError(
                "Missing OAuth request token cookie"))
            return
        self.clear_cookie("_oauth_request_token")
        cookie_key, cookie_secret = [base64.b64decode(escape.utf8(i)) for i in request_cookie.split("|")]
        if cookie_key != request_key:
            future.set_exception(AuthError(
                "Request token does not match cookie"))
            return
        token = dict(key=cookie_key, secret=cookie_secret)
        if oauth_verifier:
            token["verifier"] = oauth_verifier
        if http_client is None:
            http_client = self.get_auth_http_client()
        http_client.fetch(self._oauth_access_token_url(token),
                          functools.partial(self._on_access_token, callback))

    def _oauth_request_token_url(self, callback_uri=None, extra_params=None):
        consumer_token = self._oauth_consumer_token()
        url = self._OAUTH_REQUEST_TOKEN_URL
        args = dict(
            oauth_consumer_key=escape.to_basestring(consumer_token["key"]),
            oauth_signature_method="HMAC-SHA1",
            oauth_timestamp=str(int(time.time())),
            oauth_nonce=escape.to_basestring(binascii.b2a_hex(uuid.uuid4().bytes)),
            oauth_version="1.0",
        )
        if getattr(self, "_OAUTH_VERSION", "1.0a") == "1.0a":
            if callback_uri == "oob":
                args["oauth_callback"] = "oob"
            elif callback_uri:
                args["oauth_callback"] = urlparse.urljoin(
                    self.request.full_url(), callback_uri)
            if extra_params:
                args.update(extra_params)
            signature = _oauth10a_signature(consumer_token, "GET", url, args)
        else:
            signature = _oauth_signature(consumer_token, "GET", url, args)

        args["oauth_signature"] = signature
        return url + "?" + urllib_parse.urlencode(args)

    def _on_request_token(self, authorize_url, callback_uri, callback,
                          response):
        if response.error:
            raise Exception("Could not get request token: %s" % response.error)
        request_token = _oauth_parse_response(response.body)
        data = (base64.b64encode(escape.utf8(request_token["key"])) + b"|" +
                base64.b64encode(escape.utf8(request_token["secret"])))
        self.set_cookie("_oauth_request_token", data)
        args = dict(oauth_token=request_token["key"])
        if callback_uri == "oob":
            self.finish(authorize_url + "?" + urllib_parse.urlencode(args))
            callback()
            return
        elif callback_uri:
            args["oauth_callback"] = urlparse.urljoin(
                self.request.full_url(), callback_uri)
        self.redirect(authorize_url + "?" + urllib_parse.urlencode(args))
        callback()

    def _oauth_access_token_url(self, request_token):
        consumer_token = self._oauth_consumer_token()
        url = self._OAUTH_ACCESS_TOKEN_URL
        args = dict(
            oauth_consumer_key=escape.to_basestring(consumer_token["key"]),
            oauth_token=escape.to_basestring(request_token["key"]),
            oauth_signature_method="HMAC-SHA1",
            oauth_timestamp=str(int(time.time())),
            oauth_nonce=escape.to_basestring(binascii.b2a_hex(uuid.uuid4().bytes)),
            oauth_version="1.0",
        )
        if "verifier" in request_token:
            args["oauth_verifier"] = request_token["verifier"]

        if getattr(self, "_OAUTH_VERSION", "1.0a") == "1.0a":
            signature = _oauth10a_signature(consumer_token, "GET", url, args,
                                            request_token)
        else:
            signature = _oauth_signature(consumer_token, "GET", url, args,
                                         request_token)

        args["oauth_signature"] = signature
        return url + "?" + urllib_parse.urlencode(args)

    def _on_access_token(self, future, response):
        if response.error:
            future.set_exception(AuthError("Could not fetch access token"))
            return

        access_token = _oauth_parse_response(response.body)
        self._oauth_get_user_future(access_token).add_done_callback(
            functools.partial(self._on_oauth_get_user, access_token, future))

    def _oauth_consumer_token(self):
        """Subclasses must override this to return their OAuth consumer keys.

        The return value should be a `dict` with keys ``key`` and ``secret``.
        """
        raise NotImplementedError()

    @return_future
    def _oauth_get_user_future(self, access_token, callback):
        """Subclasses must override this to get basic information about the
        user.

        Should return a `.Future` whose result is a dictionary
        containing information about the user, which may have been
        retrieved by using ``access_token`` to make a request to the
        service.

        The access token will be added to the returned dictionary to make
        the result of `get_authenticated_user`.

        For backwards compatibility, the callback-based ``_oauth_get_user``
        method is also supported.
        """
        # By default, call the old-style _oauth_get_user, but new code
        # should override this method instead.
        self._oauth_get_user(access_token, callback)

    def _oauth_get_user(self, access_token, callback):
        raise NotImplementedError()

    def _on_oauth_get_user(self, access_token, future, user_future):
        if user_future.exception() is not None:
            future.set_exception(user_future.exception())
            return
        user = user_future.result()
        if not user:
            future.set_exception(AuthError("Error getting user"))
            return
        user["access_token"] = access_token
        future.set_result(user)

    def _oauth_request_parameters(self, url, access_token, parameters={},
                                  method="GET"):
        """Returns the OAuth parameters as a dict for the given request.

        parameters should include all POST arguments and query string arguments
        that will be sent with the request.
        """
        consumer_token = self._oauth_consumer_token()
        base_args = dict(
            oauth_consumer_key=escape.to_basestring(consumer_token["key"]),
            oauth_token=escape.to_basestring(access_token["key"]),
            oauth_signature_method="HMAC-SHA1",
            oauth_timestamp=str(int(time.time())),
            oauth_nonce=escape.to_basestring(binascii.b2a_hex(uuid.uuid4().bytes)),
            oauth_version="1.0",
        )
        args = {}
        args.update(base_args)
        args.update(parameters)
        if getattr(self, "_OAUTH_VERSION", "1.0a") == "1.0a":
            signature = _oauth10a_signature(consumer_token, method, url, args,
                                            access_token)
        else:
            signature = _oauth_signature(consumer_token, method, url, args,
                                         access_token)
        base_args["oauth_signature"] = escape.to_basestring(signature)
        return base_args

    def get_auth_http_client(self):
        """Returns the `.AsyncHTTPClient` instance to be used for auth requests.

        May be overridden by subclasses to use an HTTP client other than
        the default.
        """
        return httpclient.AsyncHTTPClient()


class OAuth2Mixin(object):
    """Abstract implementation of OAuth 2.0.

    See `FacebookGraphMixin` below for an example implementation.

    Class attributes:

    * ``_OAUTH_AUTHORIZE_URL``: The service's authorization url.
    * ``_OAUTH_ACCESS_TOKEN_URL``:  The service's access token url.
    """
    @return_future
    def authorize_redirect(self, redirect_uri=None, client_id=None,
                           client_secret=None, extra_params=None,
                           callback=None, scope=None, response_type="code"):
        """Redirects the user to obtain OAuth authorization for this service.

        Some providers require that you register a redirect URL with
        your application instead of passing one via this method. You
        should call this method to log the user in, and then call
        ``get_authenticated_user`` in the handler for your
        redirect URL to complete the authorization process.

        .. versionchanged:: 3.1
           Returns a `.Future` and takes an optional callback.  These are
           not strictly necessary as this method is synchronous,
           but they are supplied for consistency with
           `OAuthMixin.authorize_redirect`.
        """
        args = {
            "redirect_uri": redirect_uri,
            "client_id": client_id,
            "response_type": response_type
        }
        if extra_params:
            args.update(extra_params)
        if scope:
            args['scope'] = ' '.join(scope)
        self.redirect(
            url_concat(self._OAUTH_AUTHORIZE_URL, args))
        callback()

    def _oauth_request_token_url(self, redirect_uri=None, client_id=None,
                                 client_secret=None, code=None,
                                 extra_params=None):
        url = self._OAUTH_ACCESS_TOKEN_URL
        args = dict(
            redirect_uri=redirect_uri,
            code=code,
            client_id=client_id,
            client_secret=client_secret,
        )
        if extra_params:
            args.update(extra_params)
        return url_concat(url, args)


class TwitterMixin(OAuthMixin):
    """Twitter OAuth authentication.

    To authenticate with Twitter, register your application with
    Twitter at http://twitter.com/apps. Then copy your Consumer Key
    and Consumer Secret to the application
    `~tornado.web.Application.settings` ``twitter_consumer_key`` and
    ``twitter_consumer_secret``. Use this mixin on the handler for the
    URL you registered as your application's callback URL.

    When your application is set up, you can use this mixin like this
    to authenticate the user with Twitter and get access to their stream:

    .. testcode::

        class TwitterLoginHandler(tornado.web.RequestHandler,
                                  tornado.auth.TwitterMixin):
            @tornado.gen.coroutine
            def get(self):
                if self.get_argument("oauth_token", None):
                    user = yield self.get_authenticated_user()
                    # Save the user using e.g. set_secure_cookie()
                else:
                    yield self.authorize_redirect()

    .. testoutput::
       :hide:

    The user object returned by `~OAuthMixin.get_authenticated_user`
    includes the attributes ``username``, ``name``, ``access_token``,
    and all of the custom Twitter user attributes described at
    https://dev.twitter.com/docs/api/1.1/get/users/show
    """
    _OAUTH_REQUEST_TOKEN_URL = "https://api.twitter.com/oauth/request_token"
    _OAUTH_ACCESS_TOKEN_URL = "https://api.twitter.com/oauth/access_token"
    _OAUTH_AUTHORIZE_URL = "https://api.twitter.com/oauth/authorize"
    _OAUTH_AUTHENTICATE_URL = "https://api.twitter.com/oauth/authenticate"
    _OAUTH_NO_CALLBACKS = False
    _TWITTER_BASE_URL = "https://api.twitter.com/1.1"

    @return_future
    def authenticate_redirect(self, callback_uri=None, callback=None):
        """Just like `~OAuthMixin.authorize_redirect`, but
        auto-redirects if authorized.

        This is generally the right interface to use if you are using
        Twitter for single-sign on.

        .. versionchanged:: 3.1
           Now returns a `.Future` and takes an optional callback, for
           compatibility with `.gen.coroutine`.
        """
        http = self.get_auth_http_client()
        http.fetch(self._oauth_request_token_url(callback_uri=callback_uri),
                   functools.partial(
                       self._on_request_token, self._OAUTH_AUTHENTICATE_URL,
                       None, callback))

    @_auth_return_future
    def twitter_request(self, path, callback=None, access_token=None,
                        post_args=None, **args):
        """Fetches the given API path, e.g., ``statuses/user_timeline/btaylor``

        The path should not include the format or API version number.
        (we automatically use JSON format and API version 1).

        If the request is a POST, ``post_args`` should be provided. Query
        string arguments should be given as keyword arguments.

        All the Twitter methods are documented at http://dev.twitter.com/

        Many methods require an OAuth access token which you can
        obtain through `~OAuthMixin.authorize_redirect` and
        `~OAuthMixin.get_authenticated_user`. The user returned through that
        process includes an 'access_token' attribute that can be used
        to make authenticated requests via this method. Example
        usage:

        .. testcode::

            class MainHandler(tornado.web.RequestHandler,
                              tornado.auth.TwitterMixin):
                @tornado.web.authenticated
                @tornado.gen.coroutine
                def get(self):
                    new_entry = yield self.twitter_request(
                        "/statuses/update",
                        post_args={"status": "Testing Tornado Web Server"},
                        access_token=self.current_user["access_token"])
                    if not new_entry:
                        # Call failed; perhaps missing permission?
                        yield self.authorize_redirect()
                        return
                    self.finish("Posted a message!")

        .. testoutput::
           :hide:

        """
        if path.startswith('http:') or path.startswith('https:'):
            # Raw urls are useful for e.g. search which doesn't follow the
            # usual pattern: http://search.twitter.com/search.json
            url = path
        else:
            url = self._TWITTER_BASE_URL + path + ".json"
        # Add the OAuth resource request signature if we have credentials
        if access_token:
            all_args = {}
            all_args.update(args)
            all_args.update(post_args or {})
            method = "POST" if post_args is not None else "GET"
            oauth = self._oauth_request_parameters(
                url, access_token, all_args, method=method)
            args.update(oauth)
        if args:
            url += "?" + urllib_parse.urlencode(args)
        http = self.get_auth_http_client()
        http_callback = functools.partial(self._on_twitter_request, callback)
        if post_args is not None:
            http.fetch(url, method="POST", body=urllib_parse.urlencode(post_args),
                       callback=http_callback)
        else:
            http.fetch(url, callback=http_callback)

    def _on_twitter_request(self, future, response):
        if response.error:
            future.set_exception(AuthError(
                "Error response %s fetching %s" % (response.error,
                                                   response.request.url)))
            return
        future.set_result(escape.json_decode(response.body))

    def _oauth_consumer_token(self):
        self.require_setting("twitter_consumer_key", "Twitter OAuth")
        self.require_setting("twitter_consumer_secret", "Twitter OAuth")
        return dict(
            key=self.settings["twitter_consumer_key"],
            secret=self.settings["twitter_consumer_secret"])

    @gen.coroutine
    def _oauth_get_user_future(self, access_token):
        user = yield self.twitter_request(
            "/account/verify_credentials",
            access_token=access_token)
        if user:
            user["username"] = user["screen_name"]
        raise gen.Return(user)


class FriendFeedMixin(OAuthMixin):
    """FriendFeed OAuth authentication.

    To authenticate with FriendFeed, register your application with
    FriendFeed at http://friendfeed.com/api/applications. Then copy
    your Consumer Key and Consumer Secret to the application
    `~tornado.web.Application.settings` ``friendfeed_consumer_key``
    and ``friendfeed_consumer_secret``. Use this mixin on the handler
    for the URL you registered as your application's Callback URL.

    When your application is set up, you can use this mixin like this
    to authenticate the user with FriendFeed and get access to their feed:

    .. testcode::

        class FriendFeedLoginHandler(tornado.web.RequestHandler,
                                     tornado.auth.FriendFeedMixin):
            @tornado.gen.coroutine
            def get(self):
                if self.get_argument("oauth_token", None):
                    user = yield self.get_authenticated_user()
                    # Save the user using e.g. set_secure_cookie()
                else:
                    yield self.authorize_redirect()

    .. testoutput::
       :hide:


    The user object returned by `~OAuthMixin.get_authenticated_user()` includes the
    attributes ``username``, ``name``, and ``description`` in addition to
    ``access_token``. You should save the access token with the user;
    it is required to make requests on behalf of the user later with
    `friendfeed_request()`.
    """
    _OAUTH_VERSION = "1.0"
    _OAUTH_REQUEST_TOKEN_URL = "https://friendfeed.com/account/oauth/request_token"
    _OAUTH_ACCESS_TOKEN_URL = "https://friendfeed.com/account/oauth/access_token"
    _OAUTH_AUTHORIZE_URL = "https://friendfeed.com/account/oauth/authorize"
    _OAUTH_NO_CALLBACKS = True
    _OAUTH_VERSION = "1.0"

    @_auth_return_future
    def friendfeed_request(self, path, callback, access_token=None,
                           post_args=None, **args):
        """Fetches the given relative API path, e.g., "/bret/friends"

        If the request is a POST, ``post_args`` should be provided. Query
        string arguments should be given as keyword arguments.

        All the FriendFeed methods are documented at
        http://friendfeed.com/api/documentation.

        Many methods require an OAuth access token which you can
        obtain through `~OAuthMixin.authorize_redirect` and
        `~OAuthMixin.get_authenticated_user`. The user returned
        through that process includes an ``access_token`` attribute that
        can be used to make authenticated requests via this
        method.

        Example usage:

        .. testcode::

            class MainHandler(tornado.web.RequestHandler,
                              tornado.auth.FriendFeedMixin):
                @tornado.web.authenticated
                @tornado.gen.coroutine
                def get(self):
                    new_entry = yield self.friendfeed_request(
                        "/entry",
                        post_args={"body": "Testing Tornado Web Server"},
                        access_token=self.current_user["access_token"])

                    if not new_entry:
                        # Call failed; perhaps missing permission?
                        yield self.authorize_redirect()
                        return
                    self.finish("Posted a message!")

        .. testoutput::
           :hide:

        """
        # Add the OAuth resource request signature if we have credentials
        url = "http://friendfeed-api.com/v2" + path
        if access_token:
            all_args = {}
            all_args.update(args)
            all_args.update(post_args or {})
            method = "POST" if post_args is not None else "GET"
            oauth = self._oauth_request_parameters(
                url, access_token, all_args, method=method)
            args.update(oauth)
        if args:
            url += "?" + urllib_parse.urlencode(args)
        callback = functools.partial(self._on_friendfeed_request, callback)
        http = self.get_auth_http_client()
        if post_args is not None:
            http.fetch(url, method="POST", body=urllib_parse.urlencode(post_args),
                       callback=callback)
        else:
            http.fetch(url, callback=callback)

    def _on_friendfeed_request(self, future, response):
        if response.error:
            future.set_exception(AuthError(
                "Error response %s fetching %s" % (response.error,
                                                   response.request.url)))
            return
        future.set_result(escape.json_decode(response.body))

    def _oauth_consumer_token(self):
        self.require_setting("friendfeed_consumer_key", "FriendFeed OAuth")
        self.require_setting("friendfeed_consumer_secret", "FriendFeed OAuth")
        return dict(
            key=self.settings["friendfeed_consumer_key"],
            secret=self.settings["friendfeed_consumer_secret"])

    @gen.coroutine
    def _oauth_get_user_future(self, access_token, callback):
        user = yield self.friendfeed_request(
            "/feedinfo/" + access_token["username"],
            include="id,name,description", access_token=access_token)
        if user:
            user["username"] = user["id"]
        callback(user)

    def _parse_user_response(self, callback, user):
        if user:
            user["username"] = user["id"]
        callback(user)


class GoogleMixin(OpenIdMixin, OAuthMixin):
    """Google Open ID / OAuth authentication.

    .. deprecated:: 4.0
       New applications should use `GoogleOAuth2Mixin`
       below instead of this class. As of May 19, 2014, Google has stopped
       supporting registration-free authentication.

    No application registration is necessary to use Google for
    authentication or to access Google resources on behalf of a user.

    Google implements both OpenID and OAuth in a hybrid mode.  If you
    just need the user's identity, use
    `~OpenIdMixin.authenticate_redirect`.  If you need to make
    requests to Google on behalf of the user, use
    `authorize_redirect`.  On return, parse the response with
    `~OpenIdMixin.get_authenticated_user`. We send a dict containing
    the values for the user, including ``email``, ``name``, and
    ``locale``.

    Example usage:

    .. testcode::

        class GoogleLoginHandler(tornado.web.RequestHandler,
                                 tornado.auth.GoogleMixin):
           @tornado.gen.coroutine
           def get(self):
               if self.get_argument("openid.mode", None):
                   user = yield self.get_authenticated_user()
                   # Save the user with e.g. set_secure_cookie()
               else:
                   yield self.authenticate_redirect()

    .. testoutput::
       :hide:

    """
    _OPENID_ENDPOINT = "https://www.google.com/accounts/o8/ud"
    _OAUTH_ACCESS_TOKEN_URL = "https://www.google.com/accounts/OAuthGetAccessToken"

    @return_future
    def authorize_redirect(self, oauth_scope, callback_uri=None,
                           ax_attrs=["name", "email", "language", "username"],
                           callback=None):
        """Authenticates and authorizes for the given Google resource.

        Some of the available resources which can be used in the ``oauth_scope``
        argument are:

        * Gmail Contacts - http://www.google.com/m8/feeds/
        * Calendar - http://www.google.com/calendar/feeds/
        * Finance - http://finance.google.com/finance/feeds/

        You can authorize multiple resources by separating the resource
        URLs with a space.

        .. versionchanged:: 3.1
           Returns a `.Future` and takes an optional callback.  These are
           not strictly necessary as this method is synchronous,
           but they are supplied for consistency with
           `OAuthMixin.authorize_redirect`.
        """
        callback_uri = callback_uri or self.request.uri
        args = self._openid_args(callback_uri, ax_attrs=ax_attrs,
                                 oauth_scope=oauth_scope)
        self.redirect(self._OPENID_ENDPOINT + "?" + urllib_parse.urlencode(args))
        callback()

    @_auth_return_future
    def get_authenticated_user(self, callback):
        """Fetches the authenticated user data upon redirect."""
        # Look to see if we are doing combined OpenID/OAuth
        oauth_ns = ""
        for name, values in self.request.arguments.items():
            if name.startswith("openid.ns.") and \
                    values[-1] == b"http://specs.openid.net/extensions/oauth/1.0":
                oauth_ns = name[10:]
                break
        token = self.get_argument("openid." + oauth_ns + ".request_token", "")
        if token:
            http = self.get_auth_http_client()
            token = dict(key=token, secret="")
            http.fetch(self._oauth_access_token_url(token),
                       functools.partial(self._on_access_token, callback))
        else:
            chain_future(OpenIdMixin.get_authenticated_user(self),
                         callback)

    def _oauth_consumer_token(self):
        self.require_setting("google_consumer_key", "Google OAuth")
        self.require_setting("google_consumer_secret", "Google OAuth")
        return dict(
            key=self.settings["google_consumer_key"],
            secret=self.settings["google_consumer_secret"])

    def _oauth_get_user_future(self, access_token):
        return OpenIdMixin.get_authenticated_user(self)


class GoogleOAuth2Mixin(OAuth2Mixin):
    """Google authentication using OAuth2.

    In order to use, register your application with Google and copy the
    relevant parameters to your application settings.

    * Go to the Google Dev Console at http://console.developers.google.com
    * Select a project, or create a new one.
    * In the sidebar on the left, select APIs & Auth.
    * In the list of APIs, find the Google+ API service and set it to ON.
    * In the sidebar on the left, select Credentials.
    * In the OAuth section of the page, select Create New Client ID.
    * Set the Redirect URI to point to your auth handler
    * Copy the "Client secret" and "Client ID" to the application settings as
      {"google_oauth": {"key": CLIENT_ID, "secret": CLIENT_SECRET}}

    .. versionadded:: 3.2
    """
    _OAUTH_AUTHORIZE_URL = "https://accounts.google.com/o/oauth2/auth"
    _OAUTH_ACCESS_TOKEN_URL = "https://accounts.google.com/o/oauth2/token"
    _OAUTH_NO_CALLBACKS = False
    _OAUTH_SETTINGS_KEY = 'google_oauth'

    @_auth_return_future
    def get_authenticated_user(self, redirect_uri, code, callback):
        """Handles the login for the Google user, returning a user object.

        Example usage:

        .. testcode::

            class GoogleOAuth2LoginHandler(tornado.web.RequestHandler,
                                           tornado.auth.GoogleOAuth2Mixin):
                @tornado.gen.coroutine
                def get(self):
                    if self.get_argument('code', False):
                        user = yield self.get_authenticated_user(
                            redirect_uri='http://your.site.com/auth/google',
                            code=self.get_argument('code'))
                        # Save the user with e.g. set_secure_cookie
                    else:
                        yield self.authorize_redirect(
                            redirect_uri='http://your.site.com/auth/google',
                            client_id=self.settings['google_oauth']['key'],
                            scope=['profile', 'email'],
                            response_type='code',
                            extra_params={'approval_prompt': 'auto'})

        .. testoutput::
           :hide:

        """
        http = self.get_auth_http_client()
        body = urllib_parse.urlencode({
            "redirect_uri": redirect_uri,
            "code": code,
            "client_id": self.settings[self._OAUTH_SETTINGS_KEY]['key'],
            "client_secret": self.settings[self._OAUTH_SETTINGS_KEY]['secret'],
            "grant_type": "authorization_code",
        })

        http.fetch(self._OAUTH_ACCESS_TOKEN_URL,
                   functools.partial(self._on_access_token, callback),
                   method="POST", headers={'Content-Type': 'application/x-www-form-urlencoded'}, body=body)

    def _on_access_token(self, future, response):
        """Callback function for the exchange to the access token."""
        if response.error:
            future.set_exception(AuthError('Google auth error: %s' % str(response)))
            return

        args = escape.json_decode(response.body)
        future.set_result(args)

    def get_auth_http_client(self):
        """Returns the `.AsyncHTTPClient` instance to be used for auth requests.

        May be overridden by subclasses to use an HTTP client other than
        the default.
        """
        return httpclient.AsyncHTTPClient()


class FacebookMixin(object):
    """Facebook Connect authentication.

    .. deprecated:: 1.1
       New applications should use `FacebookGraphMixin`
       below instead of this class.  This class does not support the
       Future-based interface seen on other classes in this module.

    To authenticate with Facebook, register your application with
    Facebook at http://www.facebook.com/developers/apps.php. Then
    copy your API Key and Application Secret to the application settings
    ``facebook_api_key`` and ``facebook_secret``.

    When your application is set up, you can use this mixin like this
    to authenticate the user with Facebook:

    .. testcode::

        class FacebookHandler(tornado.web.RequestHandler,
                              tornado.auth.FacebookMixin):
            @tornado.web.asynchronous
            def get(self):
                if self.get_argument("session", None):
                    self.get_authenticated_user(self._on_auth)
                    return
                yield self.authenticate_redirect()

            def _on_auth(self, user):
                if not user:
                    raise tornado.web.HTTPError(500, "Facebook auth failed")
                # Save the user using, e.g., set_secure_cookie()

    .. testoutput::
       :hide:

    The user object returned by `get_authenticated_user` includes the
    attributes ``facebook_uid`` and ``name`` in addition to session attributes
    like ``session_key``. You should save the session key with the user; it is
    required to make requests on behalf of the user later with
    `facebook_request`.
    """
    @return_future
    def authenticate_redirect(self, callback_uri=None, cancel_uri=None,
                              extended_permissions=None, callback=None):
        """Authenticates/installs this app for the current user.

        .. versionchanged:: 3.1
           Returns a `.Future` and takes an optional callback.  These are
           not strictly necessary as this method is synchronous,
           but they are supplied for consistency with
           `OAuthMixin.authorize_redirect`.
        """
        self.require_setting("facebook_api_key", "Facebook Connect")
        callback_uri = callback_uri or self.request.uri
        args = {
            "api_key": self.settings["facebook_api_key"],
            "v": "1.0",
            "fbconnect": "true",
            "display": "page",
            "next": urlparse.urljoin(self.request.full_url(), callback_uri),
            "return_session": "true",
        }
        if cancel_uri:
            args["cancel_url"] = urlparse.urljoin(
                self.request.full_url(), cancel_uri)
        if extended_permissions:
            if isinstance(extended_permissions, (unicode_type, bytes)):
                extended_permissions = [extended_permissions]
            args["req_perms"] = ",".join(extended_permissions)
        self.redirect("http://www.facebook.com/login.php?" +
                      urllib_parse.urlencode(args))
        callback()

    def authorize_redirect(self, extended_permissions, callback_uri=None,
                           cancel_uri=None, callback=None):
        """Redirects to an authorization request for the given FB resource.

        The available resource names are listed at
        http://wiki.developers.facebook.com/index.php/Extended_permission.
        The most common resource types include:

        * publish_stream
        * read_stream
        * email
        * sms

        extended_permissions can be a single permission name or a list of
        names. To get the session secret and session key, call
        get_authenticated_user() just as you would with
        authenticate_redirect().

        .. versionchanged:: 3.1
           Returns a `.Future` and takes an optional callback.  These are
           not strictly necessary as this method is synchronous,
           but they are supplied for consistency with
           `OAuthMixin.authorize_redirect`.
        """
        return self.authenticate_redirect(callback_uri, cancel_uri,
                                          extended_permissions,
                                          callback=callback)

    def get_authenticated_user(self, callback):
        """Fetches the authenticated Facebook user.

        The authenticated user includes the special Facebook attributes
        'session_key' and 'facebook_uid' in addition to the standard
        user attributes like 'name'.
        """
        self.require_setting("facebook_api_key", "Facebook Connect")
        session = escape.json_decode(self.get_argument("session"))
        self.facebook_request(
            method="facebook.users.getInfo",
            callback=functools.partial(
                self._on_get_user_info, callback, session),
            session_key=session["session_key"],
            uids=session["uid"],
            fields="uid,first_name,last_name,name,locale,pic_square,"
                   "profile_url,username")

    def facebook_request(self, method, callback, **args):
        """Makes a Facebook API REST request.

        We automatically include the Facebook API key and signature, but
        it is the callers responsibility to include 'session_key' and any
        other required arguments to the method.

        The available Facebook methods are documented here:
        http://wiki.developers.facebook.com/index.php/API

        Here is an example for the stream.get() method:

        .. testcode::

            class MainHandler(tornado.web.RequestHandler,
                              tornado.auth.FacebookMixin):
                @tornado.web.authenticated
                @tornado.web.asynchronous
                def get(self):
                    self.facebook_request(
                        method="stream.get",
                        callback=self._on_stream,
                        session_key=self.current_user["session_key"])

                def _on_stream(self, stream):
                    if stream is None:
                       # Not authorized to read the stream yet?
                       self.redirect(self.authorize_redirect("read_stream"))
                       return
                    self.render("stream.html", stream=stream)

        .. testoutput::
           :hide:

        """
        self.require_setting("facebook_api_key", "Facebook Connect")
        self.require_setting("facebook_secret", "Facebook Connect")
        if not method.startswith("facebook."):
            method = "facebook." + method
        args["api_key"] = self.settings["facebook_api_key"]
        args["v"] = "1.0"
        args["method"] = method
        args["call_id"] = str(long(time.time() * 1e6))
        args["format"] = "json"
        args["sig"] = self._signature(args)
        url = "http://api.facebook.com/restserver.php?" + \
            urllib_parse.urlencode(args)
        http = self.get_auth_http_client()
        http.fetch(url, callback=functools.partial(
            self._parse_response, callback))

    def _on_get_user_info(self, callback, session, users):
        if users is None:
            callback(None)
            return
        callback({
            "name": users[0]["name"],
            "first_name": users[0]["first_name"],
            "last_name": users[0]["last_name"],
            "uid": users[0]["uid"],
            "locale": users[0]["locale"],
            "pic_square": users[0]["pic_square"],
            "profile_url": users[0]["profile_url"],
            "username": users[0].get("username"),
            "session_key": session["session_key"],
            "session_expires": session.get("expires"),
        })

    def _parse_response(self, callback, response):
        if response.error:
            gen_log.warning("HTTP error from Facebook: %s", response.error)
            callback(None)
            return
        try:
            json = escape.json_decode(response.body)
        except Exception:
            gen_log.warning("Invalid JSON from Facebook: %r", response.body)
            callback(None)
            return
        if isinstance(json, dict) and json.get("error_code"):
            gen_log.warning("Facebook error: %d: %r", json["error_code"],
                            json.get("error_msg"))
            callback(None)
            return
        callback(json)

    def _signature(self, args):
        parts = ["%s=%s" % (n, args[n]) for n in sorted(args.keys())]
        body = "".join(parts) + self.settings["facebook_secret"]
        if isinstance(body, unicode_type):
            body = body.encode("utf-8")
        return hashlib.md5(body).hexdigest()

    def get_auth_http_client(self):
        """Returns the `.AsyncHTTPClient` instance to be used for auth requests.

        May be overridden by subclasses to use an HTTP client other than
        the default.
        """
        return httpclient.AsyncHTTPClient()


class FacebookGraphMixin(OAuth2Mixin):
    """Facebook authentication using the new Graph API and OAuth2."""
    _OAUTH_ACCESS_TOKEN_URL = "https://graph.facebook.com/oauth/access_token?"
    _OAUTH_AUTHORIZE_URL = "https://www.facebook.com/dialog/oauth?"
    _OAUTH_NO_CALLBACKS = False
    _FACEBOOK_BASE_URL = "https://graph.facebook.com"

    @_auth_return_future
    def get_authenticated_user(self, redirect_uri, client_id, client_secret,
                               code, callback, extra_fields=None):
        """Handles the login for the Facebook user, returning a user object.

        Example usage:

        .. testcode::

            class FacebookGraphLoginHandler(tornado.web.RequestHandler,
                                            tornado.auth.FacebookGraphMixin):
              @tornado.gen.coroutine
              def get(self):
                  if self.get_argument("code", False):
                      user = yield self.get_authenticated_user(
                          redirect_uri='/auth/facebookgraph/',
                          client_id=self.settings["facebook_api_key"],
                          client_secret=self.settings["facebook_secret"],
                          code=self.get_argument("code"))
                      # Save the user with e.g. set_secure_cookie
                  else:
                      yield self.authorize_redirect(
                          redirect_uri='/auth/facebookgraph/',
                          client_id=self.settings["facebook_api_key"],
                          extra_params={"scope": "read_stream,offline_access"})

        .. testoutput::
           :hide:

        """
        http = self.get_auth_http_client()
        args = {
            "redirect_uri": redirect_uri,
            "code": code,
            "client_id": client_id,
            "client_secret": client_secret,
        }

        fields = set(['id', 'name', 'first_name', 'last_name',
                      'locale', 'picture', 'link'])
        if extra_fields:
            fields.update(extra_fields)

        http.fetch(self._oauth_request_token_url(**args),
                   functools.partial(self._on_access_token, redirect_uri, client_id,
                                     client_secret, callback, fields))

    def _on_access_token(self, redirect_uri, client_id, client_secret,
                         future, fields, response):
        if response.error:
            future.set_exception(AuthError('Facebook auth error: %s' % str(response)))
            return

        args = escape.parse_qs_bytes(escape.native_str(response.body))
        session = {
            "access_token": args["access_token"][-1],
            "expires": args.get("expires")
        }

        self.facebook_request(
            path="/me",
            callback=functools.partial(
                self._on_get_user_info, future, session, fields),
            access_token=session["access_token"],
            fields=",".join(fields)
        )

    def _on_get_user_info(self, future, session, fields, user):
        if user is None:
            future.set_result(None)
            return

        fieldmap = {}
        for field in fields:
            fieldmap[field] = user.get(field)

        fieldmap.update({"access_token": session["access_token"], "session_expires": session.get("expires")})
        future.set_result(fieldmap)

    @_auth_return_future
    def facebook_request(self, path, callback, access_token=None,
                         post_args=None, **args):
        """Fetches the given relative API path, e.g., "/btaylor/picture"

        If the request is a POST, ``post_args`` should be provided. Query
        string arguments should be given as keyword arguments.

        An introduction to the Facebook Graph API can be found at
        http://developers.facebook.com/docs/api

        Many methods require an OAuth access token which you can
        obtain through `~OAuth2Mixin.authorize_redirect` and
        `get_authenticated_user`. The user returned through that
        process includes an ``access_token`` attribute that can be
        used to make authenticated requests via this method.

        Example usage:

        ..testcode::

            class MainHandler(tornado.web.RequestHandler,
                              tornado.auth.FacebookGraphMixin):
                @tornado.web.authenticated
                @tornado.gen.coroutine
                def get(self):
                    new_entry = yield self.facebook_request(
                        "/me/feed",
                        post_args={"message": "I am posting from my Tornado application!"},
                        access_token=self.current_user["access_token"])

                    if not new_entry:
                        # Call failed; perhaps missing permission?
                        yield self.authorize_redirect()
                        return
                    self.finish("Posted a message!")

        .. testoutput::
           :hide:

        The given path is relative to ``self._FACEBOOK_BASE_URL``,
        by default "https://graph.facebook.com".

        .. versionchanged:: 3.1
           Added the ability to override ``self._FACEBOOK_BASE_URL``.
        """
        url = self._FACEBOOK_BASE_URL + path
        all_args = {}
        if access_token:
            all_args["access_token"] = access_token
            all_args.update(args)

        if all_args:
            url += "?" + urllib_parse.urlencode(all_args)
        callback = functools.partial(self._on_facebook_request, callback)
        http = self.get_auth_http_client()
        if post_args is not None:
            http.fetch(url, method="POST", body=urllib_parse.urlencode(post_args),
                       callback=callback)
        else:
            http.fetch(url, callback=callback)

    def _on_facebook_request(self, future, response):
        if response.error:
            future.set_exception(AuthError("Error response %s fetching %s" %
                                           (response.error, response.request.url)))
            return

        future.set_result(escape.json_decode(response.body))

    def get_auth_http_client(self):
        """Returns the `.AsyncHTTPClient` instance to be used for auth requests.

        May be overridden by subclasses to use an HTTP client other than
        the default.
        """
        return httpclient.AsyncHTTPClient()


def _oauth_signature(consumer_token, method, url, parameters={}, token=None):
    """Calculates the HMAC-SHA1 OAuth signature for the given request.

    See http://oauth.net/core/1.0/#signing_process
    """
    parts = urlparse.urlparse(url)
    scheme, netloc, path = parts[:3]
    normalized_url = scheme.lower() + "://" + netloc.lower() + path

    base_elems = []
    base_elems.append(method.upper())
    base_elems.append(normalized_url)
    base_elems.append("&".join("%s=%s" % (k, _oauth_escape(str(v)))
                               for k, v in sorted(parameters.items())))
    base_string = "&".join(_oauth_escape(e) for e in base_elems)

    key_elems = [escape.utf8(consumer_token["secret"])]
    key_elems.append(escape.utf8(token["secret"] if token else ""))
    key = b"&".join(key_elems)

    hash = hmac.new(key, escape.utf8(base_string), hashlib.sha1)
    return binascii.b2a_base64(hash.digest())[:-1]


def _oauth10a_signature(consumer_token, method, url, parameters={}, token=None):
    """Calculates the HMAC-SHA1 OAuth 1.0a signature for the given request.

    See http://oauth.net/core/1.0a/#signing_process
    """
    parts = urlparse.urlparse(url)
    scheme, netloc, path = parts[:3]
    normalized_url = scheme.lower() + "://" + netloc.lower() + path

    base_elems = []
    base_elems.append(method.upper())
    base_elems.append(normalized_url)
    base_elems.append("&".join("%s=%s" % (k, _oauth_escape(str(v)))
                               for k, v in sorted(parameters.items())))

    base_string = "&".join(_oauth_escape(e) for e in base_elems)
    key_elems = [escape.utf8(urllib_parse.quote(consumer_token["secret"], safe='~'))]
    key_elems.append(escape.utf8(urllib_parse.quote(token["secret"], safe='~') if token else ""))
    key = b"&".join(key_elems)

    hash = hmac.new(key, escape.utf8(base_string), hashlib.sha1)
    return binascii.b2a_base64(hash.digest())[:-1]


def _oauth_escape(val):
    if isinstance(val, unicode_type):
        val = val.encode("utf-8")
    return urllib_parse.quote(val, safe="~")


def _oauth_parse_response(body):
    # I can't find an officially-defined encoding for oauth responses and
    # have never seen anyone use non-ascii.  Leave the response in a byte
    # string for python 2, and use utf8 on python 3.
    body = escape.native_str(body)
    p = urlparse.parse_qs(body, keep_blank_values=False)
    token = dict(key=p["oauth_token"][0], secret=p["oauth_token_secret"][0])

    # Add the extra parameters the Provider included to the token
    special = ("oauth_token", "oauth_token_secret")
    token.update((k, p[k][0]) for k in p if k not in special)
    return token<|MERGE_RESOLUTION|>--- conflicted
+++ resolved
@@ -32,13 +32,9 @@
 services implement authentication and authorization slightly differently.
 See the individual service classes below for complete documentation.
 
-<<<<<<< HEAD
-Example usage for Google OpenID:
+Example usage for Google OAuth:
 
 .. testcode::
-=======
-Example usage for Google OAuth::
->>>>>>> 6d171185
 
     class GoogleOAuth2LoginHandler(tornado.web.RequestHandler,
                                    tornado.auth.GoogleOAuth2Mixin):
